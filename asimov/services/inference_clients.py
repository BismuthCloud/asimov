import asyncio
from collections.abc import Hashable
import botocore.exceptions
from pydantic import Field
import json
from typing import Awaitable, Callable, List, Dict, Any, Optional, Tuple, AsyncGenerator
from enum import Enum
from abc import ABC, abstractmethod
import logging

import aioboto3
import httpx
import backoff
import opentelemetry.instrumentation.httpx
import opentelemetry.trace
import pydantic_core
import vertexai.generative_models
import google.api_core.exceptions
from google import genai
from google.genai import types
import google.auth

from asimov.asimov_base import AsimovBase
from asimov.utils.token_counter import approx_tokens_from_serialized_messages
from asimov.graph import NonRetryableException

logger = logging.getLogger(__name__)
tracer = opentelemetry.trace.get_tracer(__name__)
opentelemetry.instrumentation.httpx.HTTPXClientInstrumentor().instrument()


class InferenceException(Exception):
    """
    A generic exception for inference errors.
    Should be safe to retry.
    ValueError is raised if the request is un-retryable (e.g. parameters are malformed).
    """

    pass


class ContextLengthExceeded(InferenceException, ValueError):
    pass


class RetriesExceeded(InferenceException):
    """
    Raised when the maximum number of retries is exceeded.
    """

    pass


class ChatRole(Enum):
    SYSTEM = "system"
    USER = "user"
    ASSISTANT = "assistant"
    TOOL_RESULT = "tool_result"


class ChatMessage(AsimovBase):
    role: ChatRole
    content: str
    cache_marker: bool = False
    model_families: List[str] = Field(default_factory=list)


class AnthropicRequest(AsimovBase):
    anthropic_version: str
    system: str
    messages: List[Dict[str, Any]]
    tools: List[Dict[str, Any]] = Field(default_factory=list)
    tool_choice: Dict[str, Any] = Field(default_factory=dict)
    max_tokens: int = 512
    temperature: float = 0.5
    top_p: float = 0.9
    top_k: int = 50


class InferenceCost(AsimovBase):
    input_tokens: int = 0
    output_tokens: int = 0
    cache_read_input_tokens: int = 0
    cache_write_input_tokens: int = 0
    # Dollar amount that should be added on to the cost of the request
    dollar_adjust: float = 0.0


class InferenceClient(ABC):
    model: str
    _trace_id: int = 0
    trace_cb: Optional[
        Callable[
            [int, list[dict[str, Any]], list[dict[str, Any]], InferenceCost],
            Awaitable[None],
        ]
    ] = None
    _cost: InferenceCost
    _last_cost: InferenceCost

    def __init__(self):
        self._cost = InferenceCost()
        self._last_cost = InferenceCost()

    async def _trace(self, request, response):
        opentelemetry.trace.get_current_span().set_attribute(
            "inference.usage.input_tokens", self._cost.input_tokens
        )
        opentelemetry.trace.get_current_span().set_attribute(
            "inference.usage.cached_input_tokens",
            self._cost.cache_read_input_tokens,
        )
        opentelemetry.trace.get_current_span().set_attribute(
            "inference.usage.output_tokens", self._cost.output_tokens
        )

        if self.trace_cb:
            logger.debug(f"Request {self._trace_id} cost {self._cost}")
            await self.trace_cb(self._trace_id, request, response, self._cost)
            self._last_cost = self._cost
            self._cost = InferenceCost()
            self._trace_id += 1

    @abstractmethod
    def connect_and_listen(
        self, messages: List[ChatMessage], max_tokens=4096, top_p=0.9, temperature=0.5
    ) -> AsyncGenerator[str, None]:
        pass

    @abstractmethod
    async def get_generation(
        self, messages: List[ChatMessage], max_tokens=4096, top_p=0.9, temperature=0.5
    ):
        pass

    @abstractmethod
    async def _tool_chain_stream(
        self,
        serialized_messages: List[Dict[str, Any]],
        tools: List[Tuple[Callable, Dict[str, Any]]],
        system: Optional[str] = None,
        max_tokens=1024,
        top_p=0.9,
        temperature=0.5,
        tool_choice="any",
        middlewares: List[Callable[[dict[str, Any]], Awaitable[None]]] = [],
    ) -> List[Dict[str, Any]]:
        pass

    @tracer.start_as_current_span(name="InferenceClient.tool_chain")
    async def tool_chain(
        self,
        messages: List[ChatMessage],
        tools: List[Tuple[Callable, Dict[str, Any]]] = [],
        max_tokens=1024,
        top_p=0.9,
        temperature=0.5,
        max_iterations=10,
        tool_choice="any",
        middlewares: List[Callable[[dict[str, Any]], Awaitable[None]]] = [],
        mode_swap_callback: Optional[
            Callable[
                [],
                Awaitable[tuple[str, List[Tuple[Callable, Dict[str, Any]]], Hashable]],
            ]
        ] = None,
        fifo_ratio: Optional[float] = None,
        tool_parser: Optional[Callable[[str, ...], list[Callable[[any], str]]]] = None,
        tool_result_reducer: Optional[Callable[[list[dict[str, Any]]], str]] = None,
    ):
        mode = None
        if mode_swap_callback:
            _, _, mode = await mode_swap_callback()

        if tool_parser and not tool_result_reducer:
            raise ValueError(
                "If tool_parser is set then tool_result_reducer must be set."
            )

        last_mode_cached_message: dict[Hashable, int] = {}

        tool_funcs = {tool[1]["name"]: tool[0] for tool in tools}

        system = None
        if messages[0].role == ChatRole.SYSTEM and not tool_parser:
            system = messages[0].content
            messages = messages[1:]

        serialized_messages: list[dict[str, Any]] = [
            {"role": msg.role.value, "content": [{"type": "text", "text": msg.content}]}
            for msg in messages
        ]

        for _ in range(max_iterations):
            for msg in serialized_messages:
                msg["content"][-1].pop("cache_control", None)

            for _, tool in tools:
                tool.pop("cache_control", None)

            if mode_swap_callback and len(serialized_messages) > 2:
                prompt, tools, mode = await mode_swap_callback()

                if not tool_parser:
                    tools[-1][1]["cache_control"] = {"type": "ephemeral"}

                tool_funcs = {tool[1]["name"]: tool[0] for tool in tools}

                if prompt:
                    serialized_messages[0]["content"] = [
                        {"type": "text", "text": prompt}
                    ]

            if mode in last_mode_cached_message:
                serialized_messages[last_mode_cached_message[mode]]["content"][-1][
                    "cache_control"
                ] = {"type": "ephemeral"}

            serialized_messages[-1]["content"][-1]["cache_control"] = {
                "type": "ephemeral"
            }

            last_mode_cached_message[mode] = len(serialized_messages) - 1

            if (
                fifo_ratio
                and (
                    (
                        self._last_cost.cache_read_input_tokens
                        + self._last_cost.input_tokens
                    )
                    / 200000
                )
                > fifo_ratio
            ):
                logger.info(f"cache threshold hit, tossing early messages and retrying")
                # If we hit context length, remove a handful of assistant,user message pairs from the middle
                # A handful so that we can hopefully get at least a couple cache hits with this
                # truncated history before having to drop messages again.

                # We want the earliest thing we remove to be an assistant message (requesting the next tool call), which have odd indices
                start_remove = int(len(serialized_messages) / 3)
                if start_remove % 2 != 1:
                    start_remove += 1
                # And the last thing we remove should be a user message (with tool response), which have even indices
                end_remove = int(len(serialized_messages) * 2 / 3)
                if end_remove % 2 != 0:
                    end_remove -= 1
                logger.debug(
                    f"Removing messages {start_remove} through {end_remove} from serialized messages"
                )
                end_remove += 1  # inclusive
                serialized_messages = (
                    serialized_messages[:start_remove]
                    + serialized_messages[end_remove:]
                )
                for mode in last_mode_cached_message.keys():
                    # Delete markers if they are in the removed range
                    if start_remove <= last_mode_cached_message[mode] < end_remove:
                        del last_mode_cached_message[mode]
                    # And adjust indices of anything that got "slid" back
                    elif last_mode_cached_message[mode] >= end_remove:
                        last_mode_cached_message[mode] -= end_remove - start_remove

            for retry in range(1, 5):
                try:
                    if not tool_parser:
                        resp = await self._tool_chain_stream(
                            serialized_messages,
                            tools,
                            system=system,
                            max_tokens=max_tokens,
                            top_p=top_p,
                            temperature=temperature,
                            tool_choice=tool_choice,
                            middlewares=middlewares,
                        )

                        if not resp:
                            raise InferenceException("no response blocks returned")

                        calls = [c for c in resp if c["type"] == "tool_use"]

                        await self._trace(serialized_messages, resp)
                    else:
                        buf = ""
                        calls = None

                        # this is a little dumb since we serialize them above, but we do the caching updates so whatever
                        unserialized_messages = [
                            ChatMessage(
                                role=ChatRole(msg["role"]),
                                content=msg["content"][0]["text"],
                                cache_marker=msg["content"][0]
                                .get("cache_control", {})
                                .get("type", None)
                                == "ephemeral",
                            )
                            for msg in serialized_messages
                        ]

                        async for token in self.connect_and_listen(
                            unserialized_messages,
                            max_tokens=max_tokens,
                            top_p=top_p,
                            temperature=temperature,
                        ):
                            buf += token

                            calls = await tool_parser(buf, mode)

                        if type(calls) is not list:
                            calls = [calls]

                        resp = [{"type": "text", "text": buf}]

                    break
                except ContextLengthExceeded as e:
                    logger.info("Non-retryable exception hit (context length), bailing")
                    return serialized_messages
                except NonRetryableException as e:
                    logger.info(f"Non-retryable exception hit ({e}), bailing")
                    raise
                except ValueError as e:
                    logger.info(f"ValueError hit ({e}), bailing")
                    import traceback

                    traceback.print_exc()
                    return serialized_messages
                except InferenceException as e:
                    logger.info("inference exception %s", e)
                    await asyncio.sleep(3**retry)
                    if retry > 3:
                        # Modify messages to try and cache bust in case we have a poison message or similar
                        serialized_messages[0]["content"][0][
                            "text"
                        ] += "\n\nTFJeD9K6smAnr6sUcllj"
                    continue
                except Exception:
                    logger.warning("generic inference exception", exc_info=True)
                    await asyncio.sleep(3**retry)
                    continue
            else:
                logger.info("Retries exceeded, bailing!")
                raise RetriesExceeded()

            serialized_messages.append(
                {
                    "role": "assistant",
                    "content": resp,
                }
            )

            if not calls:
                serialized_messages.append(
                    {
                        "role": "user",
                        "content": [
                            {
                                "type": "text",
                                "text": "You did not correctly make a tool call. Please make a tool call from your available tools.",
                            }
                        ],
                    }
                )
                continue

            content_blocks = []
            for call in calls:
                try:
                    func = tool_funcs.get(call["name"])

                    if not func:
                        result = "This tool is not available please select and use an available tool."
                    else:
                        result = await func(call["input"])
                except StopAsyncIteration:
                    return serialized_messages

                if tool_parser:
                    content_blocks.append(
                        {
                            "type": "text",
                            "content": str(result),
                        }
                    )
                else:
                    content_blocks.append(
                        {
                            "type": "tool_result",
                            "tool_use_id": call["id"],
                            "content": str(result),
                        }
                    )

            if tool_parser and tool_result_reducer:
                content_blocks = [
                    {"type": "text", "text": tool_result_reducer(calls, content_blocks)}
                ]

            serialized_messages.append(
                {
                    "role": "user",
                    "content": content_blocks,
                }
            )
        return serialized_messages


class BedrockInferenceClient(InferenceClient):
    def __init__(self, model: str, region_name="us-east-1"):
        super().__init__()
        self.model = model
        self.region_name = region_name
        self.session = aioboto3.Session()
        self.anthropic_version = "bedrock-2023-05-31"

    @tracer.start_as_current_span(name="BedrockInferenceClient.get_generation")
    @backoff.on_exception(backoff.expo, InferenceException, max_time=60)
    async def get_generation(
        self,
        messages: List[ChatMessage],
        max_tokens=1024,
        top_p=0.9,
        temperature=0.5,
    ):

        system = ""
        if messages[0].role == ChatRole.SYSTEM:
            system = messages[0].content
            messages = messages[1:]

        request = AnthropicRequest(
            anthropic_version=self.anthropic_version,
            system=system,
            top_p=top_p,
            temperature=temperature,
            max_tokens=max_tokens,
            messages=[
                {
                    "role": msg.role.value,
                    "content": [{"type": "text", "text": msg.content}],
                }
                for msg in messages
            ],
        )

        async with self.session.client(
            service_name="bedrock-runtime",
            region_name=self.region_name,
        ) as client:
            try:
                response = await client.invoke_model(
                    body=request.model_dump_json(exclude={"tools", "tool_choice"}),
                    modelId=self.model,
                    contentType="application/json",
                    accept="application/json",
                )
            except client.exceptions.ValidationException as e:
                raise ValueError(str(e))
            except botocore.exceptions.ClientError as e:
                raise InferenceException(str(e))

            body: dict = json.loads(await response["body"].read())

            self._cost.input_tokens += body["usage"]["input_tokens"]
            self._cost.output_tokens += body["usage"]["output_tokens"]

            await self._trace(request.messages, body["content"])

            return body["content"][0]["text"]

    @tracer.start_as_current_span(name="BedrockInferenceClient.connect_and_listen")
    async def connect_and_listen(
        self,
        messages: List[ChatMessage],
        max_tokens=1024,
        top_p=0.9,
        temperature=0.5,
    ):
        system = ""
        if messages[0].role == ChatRole.SYSTEM:
            system = messages[0].content
            messages = messages[1:]

        request = AnthropicRequest(
            anthropic_version=self.anthropic_version,
            system=system,
            top_p=top_p,
            temperature=temperature,
            max_tokens=max_tokens,
            messages=[
                {
                    "role": msg.role.value,
                    "content": [{"type": "text", "text": msg.content}],
                }
                for msg in messages
            ],
        )

        async with self.session.client(
            service_name="bedrock-runtime",
            region_name=self.region_name,
        ) as client:
            try:
                response = await client.invoke_model_with_response_stream(
                    body=request.model_dump_json(exclude={"tools", "tool_choice"}),
                    modelId=self.model,
                    contentType="application/json",
                    accept="application/json",
                )
            except client.exceptions.ValidationException as e:
                raise ValueError(str(e))
            except botocore.exceptions.ClientError as e:
                raise InferenceException(str(e))

            out = ""

            async for chunk in response["body"]:
                chunk_json = json.loads(chunk["chunk"]["bytes"].decode())
                chunk_type = chunk_json["type"]

                if chunk_type == "content_block_delta":
                    content_type = chunk_json["delta"]["type"]
                    text = (
                        chunk_json["delta"]["text"]
                        if content_type == "text_delta"
                        else ""
                    )
                    out += text
                    yield text
                elif chunk_type == "message_start":
                    self._cost.input_tokens += chunk_json["message"]["usage"][
                        "input_tokens"
                    ]
                elif chunk_type == "message_delta":
                    self._cost.output_tokens += chunk_json["usage"]["output_tokens"]

            await self._trace(request.messages, [{"text": out}])

    @tracer.start_as_current_span(name="BedrockInferenceClient._tool_chain_stream")
    async def _tool_chain_stream(
        self,
        serialized_messages: List[Dict[str, Any]],
        tools: List[Tuple[Callable, Dict[str, Any]]],
        system: Optional[str] = None,
        max_tokens=1024,
        top_p=0.9,
        temperature=0.5,
        tool_choice="any",
        middlewares: List[Callable[[dict[str, Any]], Awaitable[None]]] = [],
    ):
        async with self.session.client(
            service_name="bedrock-runtime",
            region_name=self.region_name,
        ) as client:
            request = {
                "anthropic_version": self.anthropic_version,
                "top_p": top_p,
                "temperature": temperature,
                "max_tokens": max_tokens,
                "messages": serialized_messages,
                "tools": [x[1] for x in tools],
                "tool_choice": {"type": tool_choice},
            }
            if system:
                request["system"] = [
                    {
                        "type": "text",
                        "text": system,
                        "cache_control": {"type": "ephemeral"},
                    }
                ]

            try:
                response = await client.invoke_model_with_response_stream(
                    body=json.dumps(request),
                    modelId=self.model,
                    contentType="application/json",
                    accept="application/json",
                )
            except client.exceptions.ValidationException as e:
                raise ValueError(str(e))
            except botocore.exceptions.ClientError as e:
                raise InferenceException(str(e))

            current_content = []
            current_block: dict[str, Any] = {
                "type": None,
            }
            current_json = ""

            async for chunk in response["body"]:
                chunk_json = json.loads(chunk["chunk"]["bytes"].decode())
                chunk_type = chunk_json["type"]

                if chunk_type == "message_start":
                    self._cost.input_tokens += chunk_json["message"]["usage"][
                        "input_tokens"
                    ]
                    self._cost.cache_read_input_tokens += chunk_json["message"][
                        "usage"
                    ].get("cache_read_input_tokens", 0)
                    self._cost.cache_write_input_tokens += chunk_json["message"][
                        "usage"
                    ].get("cache_creation_input_tokens", 0)
                elif chunk_type == "content_block_start":
                    block_type = chunk_json["content_block"]["type"]
                    if block_type == "text":
                        current_block = {
                            "type": "text",
                            "text": "",
                        }
                    elif block_type == "tool_use":
                        current_block = {
                            "type": "tool_use",
                            "id": chunk_json["content_block"]["id"],
                            "name": chunk_json["content_block"]["name"],
                            "input": {},
                        }
                        current_json = ""
                    elif block_type == "thinking":
                        current_block = {
                            "type": "thinking",
                            "thinking": chunk_json["content_block"]["thinking"],
                        }
                    elif block_type == "redacted_thinking":
                        current_block = chunk_json["content_block"]
                elif chunk_type == "content_block_delta":
                    if chunk_json["delta"]["type"] == "text_delta":
                        current_block["text"] += chunk_json["delta"]["text"]
                        for middleware in middlewares:
                            await middleware(current_block)
                    elif chunk_json["delta"]["type"] == "input_json_delta":
                        current_json += chunk_json["delta"]["partial_json"]
                        try:
                            current_block["input"] = pydantic_core.from_json(
                                current_json, allow_partial=True
                            )
                            for middleware in middlewares:
                                await middleware(current_block)
                        except ValueError:
                            pass
                    elif chunk_json["delta"]["type"] == "thinking_delta":
                        current_block["thinking"] += chunk_json["delta"]["thinking"]
                    elif chunk_json["delta"]["type"] == "signature_delta":
                        current_block["signature"] = chunk_json["delta"]["signature"]
                elif chunk_type == "content_block_stop":
                    current_content.append(current_block)

                    current_block = {
                        "type": None,
                    }
                elif chunk_type == "message_delta":
                    if chunk_json["delta"].get("stop_reason") == "tool_use":
                        self._cost.output_tokens += chunk_json["usage"]["output_tokens"]
                        break
                elif chunk_type == "error":
                    if chunk_json["error"]["type"] == "invalid_request_error":
                        raise ValueError(chunk_json["error"]["type"])
                    raise InferenceException(chunk_json["error"]["type"])
                elif chunk_type == "ping":
                    pass

            return current_content

        raise Exception("Max retries exceeded")


class AnthropicInferenceClient(InferenceClient):
    def __init__(
        self,
        model: str,
        api_key: str,
        api_url: str = "https://api.anthropic.com/v1/messages",
        thinking: Optional[int] = None,
    ):
        super().__init__()
        self.model = model
        self.api_url = api_url
        self.api_key = api_key
        self.thinking = thinking

    async def _post(self, request: dict):
        async with httpx.AsyncClient() as client:
            return await client.post(
                self.api_url,
                timeout=300000,
                json=request,
                headers={
                    "x-api-key": self.api_key,
                    "anthropic-version": "2023-06-01",
                    "anthropic-beta": "output-128k-2025-02-19",
                },
            )

    def _stream(self, client, request: dict):
        return client.stream(
            "POST",
            self.api_url,
            timeout=300000,
            json=request,
            headers={
                "x-api-key": self.api_key,
                "anthropic-version": "2023-06-01",
                "anthropic-beta": "output-128k-2025-02-19,interleaved-thinking-2025-05-14",
            },
        )

    @tracer.start_as_current_span(name="AnthropicInferenceClient.get_generation")
    @backoff.on_exception(backoff.expo, InferenceException, max_time=60)
    async def get_generation(
        self, messages: List[ChatMessage], max_tokens=1024, top_p=0.9, temperature=0.5
    ):
        system = None
        if messages[0].role == ChatRole.SYSTEM:
            system = {
                "system": [
                    {"type": "text", "text": messages[0].content}
                    | (
                        {"cache_control": {"type": "ephemeral"}}
                        if messages[0].cache_marker
                        else {}
                    )
                ]
            }
            messages = messages[1:]

        request = {
            "model": self.model,
            "top_p": top_p,
            "temperature": temperature,
            "max_tokens": max_tokens,
            "messages": [
                {"role": msg.role.value, "content": msg.content}
                | ({"cache_control": {"type": "ephemeral"}} if msg.cache_marker else {})
                for msg in messages
            ],
            "stream": False,
        }

        if system:
            request.update(system)

        if self.thinking:
            request["thinking"] = {"type": "enabled", "budget_tokens": self.thinking}
            request["max_tokens"] += self.thinking
            request["temperature"] = 1
            del request["top_p"]

        response = await self._post(
            request,
        )

        if response.status_code == 400:
            # TODO: ContextLengthExceeded
            raise ValueError(await response.aread())
        elif response.status_code != 200:
            raise InferenceException(await response.aread())

        body: dict = response.json()

        # https://docs.anthropic.com/en/docs/build-with-claude/prompt-caching#tracking-cache-performance
        self._cost.input_tokens += body["usage"]["input_tokens"]
        self._cost.cache_read_input_tokens += body["usage"].get(
            "cache_read_input_tokens", 0
        )
        self._cost.cache_write_input_tokens += body["usage"].get(
            "cache_creation_input_tokens", 0
        )
        self._cost.output_tokens += body["usage"]["output_tokens"]

        await self._trace(request["messages"], body["content"])

        return next(block["text"] for block in body["content"] if "text" in block)

    @tracer.start_as_current_span(name="AnthropicInferenceClient.connect_and_listen")
    async def connect_and_listen(
        self, messages: List[ChatMessage], max_tokens=1024, top_p=0.9, temperature=0.5
    ):

        system = None
        if messages[0].role == ChatRole.SYSTEM:
            system = {
                "system": [
                    {"type": "text", "text": messages[0].content}
                    | (
                        {"cache_control": {"type": "ephemeral"}}
                        if messages[0].cache_marker
                        else {}
                    )
                ]
            }
            messages = messages[1:]

        request = {
            "model": self.model,
            "top_p": top_p,
            "temperature": temperature,
            "max_tokens": max_tokens,
            "messages": [
                {
                    "role": msg.role.value,
                    "content": [
                        {"type": "text", "text": msg.content}
                        | (
                            {"cache_control": {"type": "ephemeral"}}
                            if msg.cache_marker
                            else {}
                        )
                    ],
                }
                for msg in messages
            ],
            "stream": True,
        }

        if system:
            request.update(system)

        if self.thinking:
            request["thinking"] = {"type": "enabled", "budget_tokens": self.thinking}
            request["max_tokens"] += self.thinking
            request["temperature"] = 1
            del request["top_p"]

        async with httpx.AsyncClient() as client:
            async with self._stream(
                client,
                request,
            ) as response:
                if response.status_code == 400:
                    raise ValueError(await response.aread())
                elif response.status_code != 200:
                    raise InferenceException(await response.aread())

                out = ""

                async for line in response.aiter_lines():
                    if line.startswith("data: "):
                        chunk_json = json.loads(line[6:])
                        chunk_type = chunk_json["type"]

                        if chunk_type == "content_block_delta":
                            content_type = chunk_json["delta"]["type"]
                            text = (
                                chunk_json["delta"]["text"]
                                if content_type == "text_delta"
                                else ""
                            )
                            out += text
                            yield text
                        elif chunk_type == "message_start":
                            self._cost.input_tokens += chunk_json["message"]["usage"][
                                "input_tokens"
                            ]
                            self._cost.cache_read_input_tokens += chunk_json["message"][
                                "usage"
                            ].get("cache_read_input_tokens", 0)
                            self._cost.cache_write_input_tokens += chunk_json[
                                "message"
                            ]["usage"].get("cache_creation_input_tokens", 0)
                        elif chunk_type == "message_delta":
                            self._cost.output_tokens += chunk_json["usage"][
                                "output_tokens"
                            ]

                await self._trace(request["messages"], [{"text": out}])

    @tracer.start_as_current_span(name="AnthropicInferenceClient._tool_chain_stream")
    async def _tool_chain_stream(
        self,
        serialized_messages,
        tools,
        system=None,
        max_tokens=1024,
        top_p=0.9,
        temperature=0.5,
        tool_choice="any",
        middlewares=[],
    ):
        request = {
            "model": self.model,
            "top_p": top_p,
            "temperature": temperature,
            "max_tokens": max_tokens,
            "messages": serialized_messages,
            "stream": True,
            "tools": [x[1] for x in tools],
            "tool_choice": {"type": tool_choice},
        }
        if system:
            request["system"] = [
                {
                    "type": "text",
                    "text": system,
                    "cache_control": {"type": "ephemeral"},
                }
            ]

        if self.thinking:
            request["thinking"] = {"type": "enabled", "budget_tokens": self.thinking}
            request["max_tokens"] += self.thinking
            request["temperature"] = 1
            del request["top_p"]
            request["tool_choice"] = {"type": "auto"}

        current_content = []
        current_block: dict[str, Any] = {
            "type": None,
        }
        current_json = ""

        async with httpx.AsyncClient() as client:
            async with self._stream(
                client,
                request,
            ) as response:
                if response.status_code == 400:
                    raise ValueError(await response.aread())
                elif response.status_code == 413:
                    raise ContextLengthExceeded(await response.aread())
                elif response.status_code != 200:
                    raise InferenceException(await response.aread())

                async for line in response.aiter_lines():
                    if not line.startswith("data: "):
                        continue

                    chunk_json = json.loads(line[6:])
                    chunk_type = chunk_json["type"]

                    if chunk_type == "message_start":
                        self._cost.input_tokens += chunk_json["message"]["usage"][
                            "input_tokens"
                        ]
                        self._cost.cache_read_input_tokens += chunk_json["message"][
                            "usage"
                        ].get("cache_read_input_tokens", 0)
                        self._cost.cache_write_input_tokens += chunk_json["message"][
                            "usage"
                        ].get("cache_creation_input_tokens", 0)
                    elif chunk_type == "content_block_start":
                        block_type = chunk_json["content_block"]["type"]
                        if block_type == "text":
                            current_block = {
                                "type": "text",
                                "text": "",
                            }
                        elif block_type == "tool_use":
                            current_block = {
                                "type": "tool_use",
                                "id": chunk_json["content_block"]["id"],
                                "name": chunk_json["content_block"]["name"],
                                "input": {},
                            }
                            current_json = ""
                        elif block_type == "thinking":
                            current_block = {
                                "type": "thinking",
                                "thinking": chunk_json["content_block"]["thinking"],
                            }
                        elif block_type == "redacted_thinking":
                            current_block = chunk_json["content_block"]
                    elif chunk_type == "content_block_delta":
                        if chunk_json["delta"]["type"] == "text_delta":
                            current_block["text"] += chunk_json["delta"]["text"]
                            for middleware in middlewares:
                                await middleware(current_block)
                        elif chunk_json["delta"]["type"] == "input_json_delta":
                            current_json += chunk_json["delta"]["partial_json"]
                            try:
                                current_block["input"] = pydantic_core.from_json(
                                    current_json, allow_partial=True
                                )
                                for middleware in middlewares:
                                    await middleware(current_block)
                            except ValueError:
                                pass
                        elif chunk_json["delta"]["type"] == "thinking_delta":
                            current_block["thinking"] += chunk_json["delta"]["thinking"]
                        elif chunk_json["delta"]["type"] == "signature_delta":
                            current_block["signature"] = chunk_json["delta"][
                                "signature"
                            ]
                    elif chunk_type == "content_block_stop":
                        if current_block["type"]:
                            current_content.append(current_block)

                        current_block = {
                            "type": None,
                        }
                    elif chunk_type == "message_delta":
                        if chunk_json["delta"].get("stop_reason") == "tool_use":
                            self._cost.output_tokens += chunk_json["usage"][
                                "output_tokens"
                            ]
                            break
                    elif chunk_type == "error":
                        if chunk_json["error"]["type"] == "invalid_request_error":
                            raise ValueError(chunk_json["error"]["type"])
                        raise InferenceException(chunk_json["error"]["type"])
                    elif chunk_type == "ping":
                        pass
                    else:
                        logger.warning("Unknown message type from Anthropic stream.")

                return current_content


def _proto_to_dict(obj):
    type_name = str(type(obj).__name__)
    if hasattr(obj, "DESCRIPTOR"):  # Is protobuf message
        return {
            field.name: _proto_to_dict(getattr(obj, field.name))
            for field in obj.DESCRIPTOR.fields
        }
    elif type_name in ("RepeatedComposite", "RepeatedScalarContainer", "list", "tuple"):
        return [_proto_to_dict(x) for x in obj]
    elif type_name in ("dict", "MapComposite", "MessageMap"):
        return {k: _proto_to_dict(v) for k, v in obj.items()}
    return obj


def smart_unescape_code(s: str) -> str:
    # Common patterns in double-escaped code
    replacements = {
        "\\n": "\n",  # Newlines
        '\\"': '"',  # Quotes
        "\\'": "'",  # Single quotes
        "\\\\": "\\",  # Actual backslashes
        "\\t": "\t",  # Tabs
    }

    result = s
    for escaped, unescaped in replacements.items():
        result = result.replace(escaped, unescaped)

    return result


class GoogleAnthropicInferenceClient(AnthropicInferenceClient):
    def __init__(
        self,
        model: str,
        region: str = "us-east5",
        thinking: Optional[int] = None,
    ):
        InferenceClient.__init__(self)
        self.model = model
        self.region = region
        self.thinking = thinking
        self._get_token()

    def _get_token(self):
        if not hasattr(self, "creds"):
            import google.oauth2.id_token
            import google.auth.transport.requests

            self.creds, self.project_id = google.auth.default(
                scopes=["https://www.googleapis.com/auth/cloud-platform"]
            )

        if not self.creds.token or self.creds.expired:
            request = google.auth.transport.requests.Request()
            self.creds.refresh(request)

        return self.creds.token

    async def _post(self, request: dict):
        request.pop("model", None)
        request["anthropic_version"] = "vertex-2023-10-16"

        async with httpx.AsyncClient() as client:
            return await client.post(
                f"https://{self.region}-aiplatform.googleapis.com/v1/projects/{self.project_id}/locations/{self.region}/publishers/anthropic/models/{self.model}:streamRawPredict",
                timeout=180,
                json=request,
                headers={
                    "Authorization": f"Bearer {self._get_token()}",
                },
            )

    def _stream(self, client, request: dict):
        request.pop("model", None)
        request["anthropic_version"] = "vertex-2023-10-16"

        return client.stream(
            "POST",
            f"https://{self.region}-aiplatform.googleapis.com/v1/projects/{self.project_id}/locations/{self.region}/publishers/anthropic/models/{self.model}:streamRawPredict",
            timeout=180,
            json=request,
            headers={
                "Authorization": f"Bearer {self._get_token()}",
            },
        )


class GoogleGenAIInferenceClient(InferenceClient):
    def __init__(
        self,
        model: str,
        api_key: str,
    ):
        super().__init__()
        self.client = genai.Client(api_key=api_key)
        self.model = model

    @tracer.start_as_current_span(name="GoogleGenAIInferenceClient._tool_chain_stream")
    async def _tool_chain_stream(
        self,
        serialized_messages,
        tools,
        max_tokens=1024,
        top_p=0.9,
        system=None,
        temperature=0.5,
        # Google is kind of meh with 'any' support
        tool_choice="any",
        middlewares=[],
    ):
        def convert_type_keys(schema):
            if not isinstance(schema, dict):
                return schema

            converted = {}
            for key, value in schema.items():
                if key == "type":
                    # Convert type value to uppercase and change key to type_
                    converted["type"] = value.upper()
                elif key == "properties":
                    # Recursively convert nested property schemas
                    converted[key] = {k: convert_type_keys(v) for k, v in value.items()}
                else:
                    # Recursively convert any other nested dictionaries
                    converted[key] = (
                        convert_type_keys(value) if isinstance(value, dict) else value
                    )

            if schema.get("type") == "OBJECT" and not schema.get("required"):
                schema["required"] = []

            return converted

        # Main tool processing
        filtered_tools = []
        for tool in tools:
            tool_schema = tool[1].copy()
            if "cache_control" in tool_schema:
                del tool_schema["cache_control"]

            # Convert the parameters schema
            parameters = tool_schema.get("parameters") or tool_schema.get(
                "input_schema"
            )

            if parameters:
                parameters = convert_type_keys(
                    tool_schema.get("parameters", tool_schema["input_schema"])
                )

            function_declaration = {
                "name": tool_schema["name"],
                "description": tool_schema["description"],
            }

            if (
                parameters
                and parameters["type"] == "OBJECT"
                and parameters["properties"] != {}
                or parameters
                and parameters["type"] != "OBJECT"
            ):
                function_declaration["parameters"] = parameters

            filtered_tools.append((tool[0], function_declaration))

        # Process messages to match Google's format
        processed_messages = []
        for message in serialized_messages:
            if (
                message["role"] == "user"
                and isinstance(message["content"], list)
                and message["content"][0]["type"] == "tool_result"
            ):
                # Handle tool result responses
                processed_message = types.Content(
                    role=message["role"],
                    parts=[
                        types.Part(
                            function_response=types.FunctionResponse(
                                name=message["content"][0]["tool_use_id"],
                                response={"result": message["content"][0]["content"]},
                            )
                        )
                    ],
                )
            else:
                if isinstance(message["content"], list):
                    tool_call = next(
                        (c for c in message["content"] if c["type"] == "tool_use"), None
                    )
                    if tool_call:
                        processed_message = types.Content(
                            role=message["role"],
                            parts=[
                                types.Part(
                                    function_call=types.FunctionCall(
                                        name=tool_call["name"],
                                        args=dict(tool_call["input"]),
                                    )
                                )
                            ],
                        )
                    else:
                        text_content = next(
                            c["text"] for c in message["content"] if c["type"] == "text"
                        )
                        processed_message = types.Content(
                            role=message["role"],
                            parts=[types.Part(text=text_content)],
                        )

            processed_messages.append(processed_message)

        tool_config = {"function_calling_config": {"mode": tool_choice.upper()}}

        request = await self.client.aio.models.generate_content_stream(
            model=self.model,
            contents=processed_messages,
            config=types.GenerateContentConfig(
                temperature=temperature,
                system_instruction=system,
                top_p=top_p,
                max_output_tokens=max_tokens,
                tool_config=tool_config,
                tools=[
                    types.Tool(function_declarations=[t[1]]) for t in filtered_tools
                ],
            ),
        )

        try:
            text_block = None
            tool_call_blocks = []

            # Should be able to handle streaming directly without thread pool
            async for chunk in request:
                if chunk.candidates:
                    for part in chunk.candidates[0].content.parts:
                        if function_call := part.function_call:
                            args_dict = _proto_to_dict(function_call.args)
                            # Clean up over-escaped strings
                            if isinstance(args_dict, dict):
                                for k, v in args_dict.items():
                                    if isinstance(v, str):
                                        args_dict[k] = smart_unescape_code(v)

                            tool_block = {
                                "type": "tool_use",
                                "id": str(len(tool_call_blocks)),
                                "name": function_call.name,
                                "input": args_dict,
                            }
                            tool_call_blocks.append(tool_block)
                            for middleware in middlewares:
                                await middleware(tool_block)
                        elif part.text:
                            if not text_block:
                                text_block = {"type": "text", "text": part.text}
                            else:
                                text_block["text"] += part.text

            return ([text_block] if text_block else []) + tool_call_blocks

        except Exception as e:
            raise InferenceException(str(e))

    @tracer.start_as_current_span(name="GoogleGenAIInferenceClient.get_generation")
    @backoff.on_exception(backoff.expo, InferenceException, max_time=60)
    async def get_generation(
        self, messages: List[ChatMessage], max_tokens=4096, top_p=0.9, temperature=0.5
    ):
        system_instruction = None

        if messages[0].role.value == "system":
            system_instruction = messages[0].content
            messages = messages[1:]
        # Convert messages to Google's format
        processed_messages = [
            types.Content(role=msg.role.value, parts=[types.Part(text=msg.content)])
            for msg in messages
        ]

        response = await self.client.aio.models.generate_content(
            model=self.model,
            contents=processed_messages,
            config=types.GenerateContentConfig(
                temperature=temperature,
                system_instruction=system_instruction,
                top_p=top_p,
                max_output_tokens=max_tokens,
            ),
        )

        if not response.candidates:
            return ""

        await self._trace(
            [
                {
                    "role": msg.role.value,
                    "content": [{"type": "text", "text": msg.content}],
                }
                for msg in messages
            ],
            [{"text": response.text}],
        )

        return response.text

    @tracer.start_as_current_span(name="GoogleGenAIInferenceClient.connect_and_listen")
    async def connect_and_listen(
        self, messages: List[ChatMessage], max_tokens=4096, top_p=0.9, temperature=0.5
    ):
        system_instruction = None

        if messages[0].role.value == "system":
            system_instruction = messages[0].content
            messages = messages[1:]

        processed_messages = [
            types.Content(role=msg.role.value, parts=[types.Part(text=msg.content)])
            for msg in messages
        ]

        response = await self.client.aio.models.generate_content_stream(
            model=self.model,
            contents=processed_messages,
            config=types.GenerateContentConfig(
                temperature=temperature,
                system_instruction=system_instruction,
                top_p=top_p,
                max_output_tokens=max_tokens,
            ),
        )

        out = ""

        async for chunk in response:
            if chunk.text:
                out += chunk.text
                yield chunk.text

        await self._trace(
            [
                {
                    "role": msg.role.value,
                    "content": [{"type": "text", "text": msg.content}],
                }
                for msg in messages
            ],
            [{"text": out}],
        )


class OAIRequest(AsimovBase):
    model: str
    messages: List[Dict[str, Any]]
    max_tokens: int = 4096
    temperature: float = 0.5
    top_p: float = 0.9
    stream: bool = False
    stream_options: Dict[str, Any] = {}
    tools: list[dict] = [{}]
    tool_choice: str = "none"


class OAIInferenceClient(InferenceClient):
    def __init__(
        self,
        model: str,
        api_key: str,
        api_url: str = "https://api.openai.com/v1/chat/completions",
    ):
        super().__init__()
        self.model = model
        self.api_url = api_url
        self.api_key = api_key

    @tracer.start_as_current_span(name="OAIInferenceClient.get_generation")
    @backoff.on_exception(backoff.expo, InferenceException, max_time=60)
    async def get_generation(
        self, messages: List[ChatMessage], max_tokens=4096, top_p=1.0, temperature=0.5
    ):
        if self.model in ["o1-preview", "o1-mini"]:
            request = {
                "model": self.model,
                "messages": messages,
            }
        else:
            request = OAIRequest(
                model=self.model,
                messages=[
                    {
                        "role": m.role.value,
                        "content": m.content,
                    }
                    for m in messages
                ],
                max_tokens=max_tokens,
                top_p=top_p,
                temperature=temperature,
                stream=False,
            ).model_dump(exclude={"stream_options", "tools", "tool_choice"})

        if "o3" in self.model or "o4" in self.model:
            del request["temperature"]
            del request["top_p"]
            del request["max_tokens"]
            request["reasoning_effort"] = "high"

        async with httpx.AsyncClient() as client:
            response = await client.post(
                self.api_url,
                json=request,
                timeout=180,
                headers={
                    "Authorization": f"Bearer {self.api_key}",
                    "Content-Type": "application/json",
                },
            )

            if response.status_code == 400:
                raise ValueError(await response.aread())
            elif response.status_code != 200:
                raise InferenceException(await response.aread())

            body: dict = response.json()
            if body.get("error"):
                raise InferenceException(
                    body["error"]["message"] + f" ({body['error']})"
                )

            try:
                self._cost.input_tokens += body["usage"]["prompt_tokens"]
                self._cost.cache_read_input_tokens += (
                    body["usage"]
                    .get("prompt_tokens_details", {})
                    .get("cached_tokens", 0)
                )
                self._cost.output_tokens += body["usage"]["completion_tokens"]
            except KeyError:
                logger.warning(f"Malformed usage? {repr(body)}")

            await self._trace(
                request["messages"],
                [{"text": body["choices"][0]["message"]["content"]}],
            )

            return body["choices"][0]["message"]["content"]

    @tracer.start_as_current_span(name="OAIInferenceClient.connect_and_listen")
    async def connect_and_listen(
        self, messages: List[ChatMessage], max_tokens=4096, top_p=1.0, temperature=0.5
    ):
        request = OAIRequest(
            model=self.model,
            messages=[
                {
                    "role": msg.role.value,
                    "content": msg.content,
                }
                for msg in messages
            ],
            max_tokens=max_tokens,
            top_p=top_p,
            temperature=temperature,
            stream=True,
            stream_options={"include_usage": True},
        ).model_dump(exclude={"tools", "tool_choice"})

        if "o3" in self.model or "o4" in self.model:
            del request["temperature"]
            del request["top_p"]
            del request["max_tokens"]
            request["reasoning_effort"] = "high"

        async with httpx.AsyncClient() as client:
            async with client.stream(
                "POST",
                self.api_url,
                json=request,
                headers={
                    "Authorization": f"Bearer {self.api_key}",
                    "Content-Type": "application/json",
                },
                timeout=180,
            ) as response:
                if response.status_code == 400:
                    raise ValueError(await response.aread())
                elif response.status_code != 200:
                    raise InferenceException(await response.aread())

                out = ""
                async for line in response.aiter_lines():
                    if line.startswith("data: "):
                        if line.strip() == "data: [DONE]":
                            break
                        data = json.loads(line[6:])
                        if "error" in data:
                            raise InferenceException(
                                data["error"]["message"] + f" ({data['error']})"
                            )
                        if data["choices"] and data["choices"][0]["delta"].get(
                            "content"
                        ):
                            out += data["choices"][0]["delta"]["content"]
                            yield data["choices"][0]["delta"]["content"]
                        elif data.get("usage"):
                            self._cost.input_tokens += data["usage"]["prompt_tokens"]
                            # No reference to cached tokens in the docs for the streaming API response objects...
                            try:
                                self._cost.cache_read_input_tokens += (
                                    data["usage"]
                                    .get("prompt_tokens_details", {})
                                    .get("cached_tokens", 0)
                                )
                                self._cost.output_tokens += data["usage"][
                                    "completion_tokens"
                                ]
                            except AttributeError as e:
                                logger.warning(f"Malformed usage? {repr(data)}")

                await self._trace(
                    request["messages"],
                    [{"text": out}],
                )

    @property
    def include_cache_control(self):
        return "anthropic" in self.model

    @tracer.start_as_current_span(name="OAIInferenceClient._tool_chain_stream")
    async def _tool_chain_stream(
        self,
        serialized_messages,
        tools,
        system=None,
        max_tokens=1024,
        top_p=0.9,
        temperature=0.5,
        tool_choice="any",
        middlewares=[],
    ):
        if system:
            serialized_messages = [
                {
                    "role": "system",
                    "content": [
                        {
                            "type": "text",
                            "text": system,
                            "cache_control": {"type": "ephemeral"},
                        }
                    ],
                }
            ] + serialized_messages

        def wrap_tool_schema(tool):
            if "cache_control" in tool[1]:
                del tool[1]["cache_control"]

            return (tool[0], {"type": "function", "function": tool[1]})

        tools = list(map(wrap_tool_schema, tools))

        processed_messages = []

        for message in serialized_messages:
            if (not self.include_cache_control) and isinstance(
                message["content"], list
            ):
                for blk in message["content"]:
                    blk.pop("cache_control", None)

            if (
                message["role"] == "user"
                and isinstance(message["content"], list)
                and message["content"][0]["type"] == "tool_result"
            ):
                processed_messages.append(
                    {
                        "role": "tool",
                        "tool_call_id": message["content"][0]["tool_use_id"],
                        "content": message["content"][0]["content"],
                    }
                )
            else:
                tc = next(
                    (
                        content
                        for content in message["content"]
                        if content["type"] == "tool_use"
                    ),
                    None,
                )
                if tc:
                    # OpenRouter hangs if there is message content here?
                    message = {
                        "role": message["role"],
                        "tool_calls": [
                            {
                                "id": tc["id"],
                                "type": "function",
                                "function": {
                                    "name": tc["name"],
                                    "arguments": json.dumps(tc["input"]),
                                },
                            }
                        ],
                    }
                elif type(message["content"]) == list:
                    message = {
                        "role": message["role"],
                        "content": message["content"][0]["text"],
                    }
                processed_messages.append(message)

        request = OAIRequest(
            model=self.model,
            messages=processed_messages,
            max_tokens=max_tokens,
            top_p=top_p,
            temperature=temperature,
            stream=True,
            stream_options={"include_usage": True},
            tools=[x[1] for x in tools],
            tool_choice=tool_choice,
        )

        request = request.__dict__

        if "o3" in self.model or "o4" in self.model:
            del request["temperature"]
            del request["top_p"]
            del request["max_tokens"]
            request["reasoning_effort"] = "high"
            request["tool_choice"] = "required"

        async with httpx.AsyncClient() as client:
            async with client.stream(
                "POST",
                self.api_url,
                timeout=300000,
                json=request,
                headers={
                    "Authorization": f"Bearer {self.api_key}",
                    "Content-Type": "application/json",
                },
            ) as response:
                if response.status_code == 400:
                    raise ValueError(await response.aread())
                elif response.status_code != 200:
                    raise InferenceException(await response.aread())

                text_block = None
                tool_call_blocks = []

                async for line in response.aiter_lines():
                    if line == "data: [DONE]":
                        return ([text_block] if text_block else []) + tool_call_blocks
                    if line.startswith("data: "):
                        data = json.loads(line[6:])
                        if data["choices"]:
                            d = data["choices"][0]["delta"]
                            if d.get("content"):
                                if not text_block:
                                    text_block = {
                                        "type": "text",
                                        "text": d["content"],
                                    }
                                else:
                                    text_block["text"] += d["content"]
                            for tc in d.get("tool_calls", []):
                                if "id" in tc:
                                    tool_call_blocks.append(
                                        {
                                            "type": "tool_use",
                                            "id": tc["id"],
                                            "name": tc["function"]["name"],
                                            "raw_input": "",
                                            "input": {},
                                        }
                                    )
                                tool_call_blocks[tc["index"]]["raw_input"] += tc[
                                    "function"
                                ]["arguments"]
                                try:
                                    tool_call_blocks[tc["index"]]["input"] = (
                                        pydantic_core.from_json(
                                            tool_call_blocks[tc["index"]]["raw_input"],
                                            allow_partial=True,
                                        )
                                    )
                                    for middleware in middlewares:
                                        await middleware(tool_call_blocks[tc["index"]])
                                except ValueError:
                                    pass
                        if data.get("usage"):
                            self._cost.input_tokens += data["usage"]["prompt_tokens"]
                            self._cost.output_tokens += data["usage"][
                                "completion_tokens"
                            ]


class OpenRouterInferenceClient(OAIInferenceClient):
    def __init__(self, model: str, api_key: str):
        super().__init__(
            model,
            api_key,
            api_url="https://openrouter.ai/api/v1/chat/completions",
        )

    async def _populate_cost(self, id: str):
        await asyncio.sleep(0.5)
        async with httpx.AsyncClient() as client:
            for _ in range(3):
                response = await client.get(
                    f"https://openrouter.ai/api/v1/generation?id={id}",
                    headers={
                        "Authorization": f"Bearer {self.api_key}",
                        "Content-Type": "application/json",
                    },
                )

                if response.status_code == 404:
                    await asyncio.sleep(0.5)
                    continue

                if response.status_code != 200:
                    await asyncio.sleep(0.5)
                    continue

                body: dict = response.json()

                self._cost.input_tokens += body["data"]["native_tokens_prompt"]
                self._cost.output_tokens += body["data"]["native_tokens_completion"]
                self._cost.dollar_adjust += -(body["data"]["cache_discount"] or 0)
                return

    @tracer.start_as_current_span(name="OpenRouterInferenceClient._tool_chain_stream")
    async def _tool_chain_stream(
        self,
        serialized_messages,
        tools,
        system=None,
        max_tokens=1024,
        top_p=0.9,
        temperature=0.5,
        tool_choice="any",
        middlewares=[],
    ):
        if system:
            serialized_messages = [
                {
                    "role": "system",
                    "content": [
                        {
                            "type": "text",
                            "text": system,
                            "cache_control": {"type": "ephemeral"},
                        },
                    ],
                }
            ] + serialized_messages

        openrouter_messages = []
        for message in serialized_messages:
            if (not self.include_cache_control) and isinstance(
                message["content"], list
            ):
                for blk in message["content"]:
                    blk.pop("cache_control", None)

            if (
                message["role"] == "user"
                and isinstance(message["content"], list)
                and message["content"][0]["type"] == "tool_result"
            ):
                openrouter_messages.extend(
                    {
                        "role": "tool",
                        "tool_call_id": result["tool_use_id"],
                        # This has to be raw string not a {"type": "text", "text": ...} dict
                        "content": result["content"],
                    }
                    for result in message["content"]
                )
                openrouter_messages.append(
                    {
                        "role": "user",
                        "content": [
                            {
                                "type": "text",
                                "text": "Here is the result of the tool call",  # need text here to enable caching since cache control can only be set on text blocks.
                            }
                            | (
                                {"cache_control": {"type": "ephemeral"}}
                                if "cache_control" in message["content"][-1]
                                else {}
                            )
                        ],
                    }
                )
            else:
                tool_calls = [
                    content
                    for content in message["content"]
                    if content["type"] == "tool_use"
                ]
                if tool_calls:
                    text = next(
                        (
                            content
                            for content in message["content"]
                            if content["type"] == "text"
                        ),
                        None,
                    )
                    message = {
                        "role": "assistant",
                        "content": text,
                        "tool_calls": [
                            {
                                "id": tc["id"],
                                "type": "function",
                                "function": {
                                    "name": tc["name"],
                                    "arguments": json.dumps(tc["input"]),
                                },
                            }
                            for tc in tool_calls
                        ],
                    }
                openrouter_messages.append(message.copy())

        openrouter_tools = []
        for _, tool in tools:
            openrouter_tools.append(
                {
                    "type": "function",
                    "function": {
                        "name": tool["name"],
                        "description": tool.get("description"),
                        "parameters": tool["input_schema"],
                    },
                }
            )

        request = {
            "model": self.model,
            "messages": openrouter_messages,
            "max_tokens": max_tokens,
            "top_p": top_p,
            "temperature": temperature,
            "stream": True,
            "tool_choice": tool_choice,
            "tools": openrouter_tools,
        }

        if self.model in ["openai/o3-mini"]:
            request["reasoning_effort"] = "high"

<<<<<<< HEAD
        if self.model in ["anthropic/claude-3.7-sonnet"]:
            request["include_reasoning"] = True

=======
>>>>>>> 1a0c69c3
        async with httpx.AsyncClient() as client:
            async with client.stream(
                "POST",
                self.api_url,
                json=request,
                headers={
                    "Authorization": f"Bearer {self.api_key}",
                    "Content-Type": "application/json",
                },
                timeout=60,
            ) as response:
                if response.status_code == 400:
                    raise ValueError(await response.aread())
                elif response.status_code != 200:
                    raise InferenceException(await response.aread())

                id = None
                text_block = None
                tool_call_blocks = []

                async for line in response.aiter_lines():
                    if line == "data: [DONE]":
                        await self._populate_cost(id)
                        return ([text_block] if text_block else []) + tool_call_blocks
                    if line.startswith("data: "):
                        data = json.loads(line[6:])
                        if "id" in data:
                            id = data["id"]
                        if data.get("error"):
                            if "context" in str(data["error"]):
                                raise ContextLengthExceeded(str(data["error"]))
                            elif "invalid_request_error" in str(data["error"]):
                                raise NonRetryableException(str(data["error"]))
                            raise InferenceException(
                                data["error"]["message"] + f" ({data['error']})"
                            )
                        if data["choices"]:
                            d = data["choices"][0]["delta"]
                            if d.get("content"):
                                if not text_block:
                                    text_block = {
                                        "type": "text",
                                        "text": d["content"],
                                    }
                                else:
                                    text_block["text"] += d["content"]
                            for tc in d.get("tool_calls", []):
                                if tc.get("id"):
                                    tool_call_blocks.append(
                                        {
                                            "type": "tool_use",
                                            "id": tc["id"],
                                            "name": tc["function"]["name"],
                                            "raw_input": "",
                                            "input": {},
                                        }
                                    )
                                tool_call_blocks[tc["index"]]["raw_input"] += tc[
                                    "function"
                                ].get("arguments", "")
                                try:
                                    tool_call_blocks[tc["index"]]["input"] = (
                                        pydantic_core.from_json(
                                            tool_call_blocks[tc["index"]]["raw_input"],
                                            allow_partial=True,
                                        )
                                    )
                                    for middleware in middlewares:
                                        await middleware(tool_call_blocks[tc["index"]])
                                except ValueError:
                                    pass



class VertexInferenceClient(InferenceClient):
    def __init__(self, model: str):
        super().__init__()
        self.model = model

    @tracer.start_as_current_span(name="VertexInferenceClient.get_generation")
    @backoff.on_exception(backoff.expo, InferenceException, max_time=60)
    async def get_generation(
        self,
        messages: List[ChatMessage],
        max_tokens=4096,
        top_p=0.9,
        temperature=0.5,
        schema=None,
    ):
        if messages[0].role == ChatRole.SYSTEM:
            model = vertexai.generative_models.GenerativeModel(
                self.model, system_instruction=messages[0].content
            )
            messages = messages[1:]
        else:
            model = vertexai.generative_models.GenerativeModel(self.model)

        prefill = ""
        if schema and messages[-1].role == ChatRole.ASSISTANT:
            prefill = messages[-1].content
            messages = messages[:-1]

        try:
            resp = await model.generate_content_async(
                [
                    vertexai.generative_models.Content(
                        role=msg.role.value,
                        parts=[vertexai.generative_models.Part.from_text(msg.content)],
                    )
                    for msg in messages
                ],
                generation_config=vertexai.generative_models.GenerationConfig(
                    max_output_tokens=max_tokens,
                    top_p=top_p,
                    temperature=temperature,
                    response_mime_type="application/json" if schema else None,
                    response_schema=schema,
                ),
            )
            if schema:
                resp.text = resp.text[len(prefill) :]
        except google.api_core.exceptions.TooManyRequests:
            raise InferenceException("backoff")
        except google.api_core.exceptions.BadRequest:
            raise ValueError()
        except google.api_core.exceptions.ServerError:
            raise InferenceException("server_error")

        self._cost.input_tokens += resp.usage_metadata.prompt_token_count
        self._cost.output_tokens += resp.usage_metadata.candidates_token_count

        await self._trace(
            [
                {
                    "role": msg.role.value,
                    "content": [{"text": msg.content}],
                }
                for msg in messages
            ],
            [{"text": resp.text}],
        )
        return resp.text

    @tracer.start_as_current_span(name="VertexInferenceClient.connect_and_listen")
    async def connect_and_listen(
        self, messages: List[ChatMessage], max_tokens=4096, top_p=0.9, temperature=0.5
    ):
        if messages[0].role == ChatRole.SYSTEM:
            model = vertexai.generative_models.GenerativeModel(
                self.model, system_instruction=messages[0].content
            )
            messages = messages[1:]
        else:
            model = vertexai.generative_models.GenerativeModel(self.model)

        out = ""
        async for chunk in model.generate_content_async(
            [
                vertexai.generative_models.Content(
                    role=msg.role.value,
                    parts=[vertexai.generative_models.Part.from_text(msg.content)],
                )
                for msg in messages
            ],
            generation_config=vertexai.generative_models.GenerationConfig(
                max_output_tokens=max_tokens, top_p=top_p, temperature=temperature
            ),
            stream=True,
        ):
            out += chunk.text
            yield chunk.text
            if chunk.usage_metadata:
                self._cost.input_tokens += chunk.usage_metadata.prompt_token_count
                self._cost.output_tokens += chunk.usage_metadata.candidates_token_count

        await self._trace(
            [
                {
                    "role": msg.role.value,
                    "content": [{"text": msg.content}],
                }
                for msg in messages
            ],
            [{"text": out}],
        )<|MERGE_RESOLUTION|>--- conflicted
+++ resolved
@@ -1872,12 +1872,6 @@
         if self.model in ["openai/o3-mini"]:
             request["reasoning_effort"] = "high"
 
-<<<<<<< HEAD
-        if self.model in ["anthropic/claude-3.7-sonnet"]:
-            request["include_reasoning"] = True
-
-=======
->>>>>>> 1a0c69c3
         async with httpx.AsyncClient() as client:
             async with client.stream(
                 "POST",
@@ -1951,7 +1945,6 @@
                                     pass
 
 
-
 class VertexInferenceClient(InferenceClient):
     def __init__(self, model: str):
         super().__init__()
